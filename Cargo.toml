[package]
name = "cucumber-expressions"
version = "0.3.0"
edition = "2021"
<<<<<<< HEAD
rust-version = "1.75"
=======
rust-version = "1.81"
>>>>>>> a20562c1
description = "Cucumber Expressions AST and parser."
license = "MIT OR Apache-2.0"
authors = [
    "Ilya Solovyiov <ilya.solovyiov@gmail.com>",
    "Kai Ren <tyranron@gmail.com>",
]
documentation = "https://docs.rs/cucumber-expressions"
homepage = "https://github.com/cucumber-rs/cucumber-expressions"
repository = "https://github.com/cucumber-rs/cucumber-expressions"
readme = "README.md"
categories = ["compilers", "parser-implementations"]
keywords = ["cucumber", "expression", "expressions", "cucumber-expressions"]
include = ["/src/", "/LICENSE-*", "/README.md", "/CHANGELOG.md"]

[package.metadata.docs.rs]
all-features = true
rustdoc-args = ["--cfg", "docsrs"]

[features]
# Enables ability to expand AST into regex.
into-regex = ["dep:either", "dep:regex", "dep:regex-syntax"]

[dependencies]
<<<<<<< HEAD
derive_more = { version = "1.0", features = ["as_ref", "debug", "deref", "deref_mut", "display", "error", "from", "into"] }
nom = "7.0"
nom_locate = "4.0"
=======
derive_more = { version = "0.99.17", features = ["as_ref", "deref", "deref_mut", "display", "error", "from", "into"], default-features = false }
nom = "8.0"
nom_locate = "5.0"
>>>>>>> a20562c1

# "into-regex" feature dependencies
either = { version = "1.6", optional = true }
regex = { version = "1.8.1", optional = true }
regex-syntax = { version = "0.8", optional = true }

[workspace]
members = ["fuzz"]<|MERGE_RESOLUTION|>--- conflicted
+++ resolved
@@ -2,11 +2,7 @@
 name = "cucumber-expressions"
 version = "0.3.0"
 edition = "2021"
-<<<<<<< HEAD
-rust-version = "1.75"
-=======
 rust-version = "1.81"
->>>>>>> a20562c1
 description = "Cucumber Expressions AST and parser."
 license = "MIT OR Apache-2.0"
 authors = [
@@ -30,15 +26,9 @@
 into-regex = ["dep:either", "dep:regex", "dep:regex-syntax"]
 
 [dependencies]
-<<<<<<< HEAD
 derive_more = { version = "1.0", features = ["as_ref", "debug", "deref", "deref_mut", "display", "error", "from", "into"] }
-nom = "7.0"
-nom_locate = "4.0"
-=======
-derive_more = { version = "0.99.17", features = ["as_ref", "deref", "deref_mut", "display", "error", "from", "into"], default-features = false }
 nom = "8.0"
 nom_locate = "5.0"
->>>>>>> a20562c1
 
 # "into-regex" feature dependencies
 either = { version = "1.6", optional = true }
