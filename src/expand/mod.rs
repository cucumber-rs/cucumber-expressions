// Copyright (c) 2021-2025  Brendan Molloy <brendan@bbqsrc.net>,
//                          Ilya Solovyiov <ilya.solovyiov@gmail.com>,
//                          Kai Ren <tyranron@gmail.com>
//
// Licensed under the Apache License, Version 2.0 <LICENSE-APACHE or
// http://www.apache.org/licenses/LICENSE-2.0> or the MIT license
// <LICENSE-MIT or http://opensource.org/licenses/MIT>, at your
// option. This file may not be copied, modified, or distributed
// except according to those terms.

//! [Cucumber Expressions][0] [AST] into [`Regex`] expansion.
//!
//! Follows original [production rules][1].
//!
//! [`Regex`]: regex::Regex
//! [0]: https://github.com/cucumber/cucumber-expressions#readme
//! [1]: https://git.io/J159T
//! [AST]: https://en.wikipedia.org/wiki/Abstract_syntax_tree

pub mod parameters;

use std::{iter, str, vec};

use derive_more::{Debug, Display, Error as StdError, From};
use either::Either;
use nom::{AsChar, Input};
use regex::Regex;

use crate::{
    parse, Alternation, Alternative, Expression, Optional, Parameter,
    SingleAlternation, SingleExpression, Spanned,
};

pub use self::parameters::{
    Provider as ParametersProvider, WithCustom as WithCustomParameters,
};

impl<'s> Expression<Spanned<'s>> {
    /// Parses the given `input` as an [`Expression`], and immediately expands
    /// it into the appropriate [`Regex`].
    ///
    /// # Parameter types
    ///
    /// Text between curly braces references a *parameter type*.
    /// [Cucumber Expressions][0] come with the following
    /// [built-in parameter types][1]:
    ///
    /// | Parameter Type  | Description                                    |
    /// | --------------- | ---------------------------------------------- |
    /// | `{int}`         | Matches integers                               |
    /// | `{float}`       | Matches floats                                 |
    /// | `{word}`        | Matches words without whitespace               |
    /// | `{string}`      | Matches single-quoted or double-quoted strings |
    /// | `{}` anonymous  | Matches anything (`/.*/`)                      |
    ///
    /// To expand an [`Expression`] with custom parameter types in addition to
    /// the built-in ones, use [`Expression::regex_with_parameters()`].
    ///
    /// # Errors
    ///
    /// See [`Error`] for more details.
    ///
    /// [`Error`]: enum@Error
    /// [0]: https://github.com/cucumber/cucumber-expressions#readme
    /// [1]: https://github.com/cucumber/cucumber-expressions#parameter-types
    pub fn regex<I: AsRef<str> + ?Sized>(
        input: &'s I,
    ) -> Result<Regex, Error<Spanned<'s>>> {
        let re_str = Expression::parse(input)?
            .into_regex_char_iter()
            .collect::<Result<String, _>>()?;
        Regex::new(&re_str).map_err(Into::into)
    }

    /// Parses the given `input` as an [`Expression`], and immediately expands
    /// it into the appropriate [`Regex`], considering the custom defined
    /// `parameters` in addition to [default ones][1].
    ///
    /// # Errors
    ///
    /// See [`Error`] for more details.
    ///
    /// # Example
    ///
    /// ```rust
    /// # use std::collections::HashMap;
    /// #
    /// # use cucumber_expressions::Expression;
    /// #
    /// let parameters = HashMap::from([("color", "[Rr]ed|[Gg]reen|[Bb]lue")]);
    /// let re = Expression::regex_with_parameters(
    ///     "{word} has {color} eyes",
    ///     &parameters,
    /// )
    /// .unwrap();
    ///
    /// assert_eq!(
    ///     re.as_str(),
    ///     "^([^\\s]+) has ([Rr]ed|[Gg]reen|[Bb]lue) eyes$",
    /// );
    /// ```
    ///
    /// [`Error`]: enum@Error
    /// [1]: https://github.com/cucumber/cucumber-expressions#parameter-types
    pub fn regex_with_parameters<I, Parameters>(
        input: &'s I,
        parameters: Parameters,
    ) -> Result<Regex, Error<Spanned<'s>>>
    where
        I: AsRef<str> + ?Sized,
        Parameters: Clone + ParametersProvider<Spanned<'s>>,
        Parameters::Value: Input,
        <Parameters::Value as Input>::Item: AsChar,
    {
        let re_str = Expression::parse(input)?
            .with_parameters(parameters)
            .into_regex_char_iter()
            .collect::<Result<String, _>>()?;
        Regex::new(&re_str).map_err(Into::into)
    }

    /// Creates a parser, parsing [`Expression`]s and immediately expanding them
    /// into appropriate [`Regex`]es, considering the custom defined
    /// `parameters` in addition to [default ones][1].
    ///
    /// [1]: https://github.com/cucumber/cucumber-expressions#parameter-types
    pub const fn with_parameters<P: ParametersProvider<Spanned<'s>>>(
        self,
        parameters: P,
    ) -> WithCustomParameters<Self, P> {
        WithCustomParameters {
            element: self,
            parameters,
        }
    }
}

/// Possible errors while parsing `Input` representing a
/// [Cucumber Expression][0] and expanding it into a [`Regex`].
///
/// [0]: https://github.com/cucumber/cucumber-expressions#readme
#[derive(Clone, Debug, Display, From, StdError)]
pub enum Error<Input>
where
    Input: Display,
{
    /// Parsing error.
    #[display("Parsing failed: {_0}")]
    Parsing(parse::Error<Input>),

    /// Expansion error.
    #[display("Failed to expand regex: {_0}")]
    Expansion(ParameterError<Input>),

    /// [`Regex`] creation error.
    #[display("Regex creation failed: {_0}")]
    Regex(regex::Error),
}

/// Possible [`Parameter`] errors being used in an [`Expression`].
#[derive(Clone, Debug, Display, StdError)]
pub enum ParameterError<Input>
where
    Input: Display,
{
    /// [`Parameter`] not found.
    #[display("Parameter `{_0}` not found")]
    NotFound(Input),

    /// Failed to rename [`Regex`] capturing group.
    #[display(
        "Failed to rename capturing groups in regex `{re}` of \
         parameter `{parameter}`: {err}"
    )]
    RenameRegexGroup {
        /// [`Parameter`] name.
        parameter: Input,

        /// [`Regex`] of the [`Parameter`].
        re: String,

        /// [`Error`] of parsing the [`Regex`] with renamed capturing groups.
        ///
        /// [`Error`]: regex_syntax::Error
        err: Box<regex_syntax::Error>,
    },
}

/// Expansion of a [Cucumber Expressions][0] [AST] element into a [`Regex`] by
/// producing a [`char`]s [`Iterator`] following original [production rules][1].
///
/// [0]: https://github.com/cucumber/cucumber-expressions#readme
/// [1]: https://git.io/J159T
/// [AST]: https://en.wikipedia.org/wiki/Abstract_syntax_tree
<<<<<<< HEAD
pub trait IntoRegexCharIter<Input: Display> {
    /// Type of [`Iterator`] performing the expansion.
    type Iter: Iterator<Item = Result<char, ParameterError<Input>>>;
=======
pub trait IntoRegexCharIter<I: fmt::Display> {
    /// Type of an [`Iterator`] performing the expansion.
    type Iter: Iterator<Item = Result<char, ParameterError<I>>>;
>>>>>>> a20562c1

    /// Consumes this [AST] element returning an [`Iterator`] over [`char`]s
    /// transformable into a [`Regex`].
    ///
    /// [AST]: https://github.com/cucumber/cucumber-expressions#readme
    fn into_regex_char_iter(self) -> Self::Iter;
}

impl<I> IntoRegexCharIter<I> for Expression<I>
where
<<<<<<< HEAD
    Input: Clone + Display + InputIter,
    <Input as InputIter>::Item: AsChar,
=======
    I: Clone + fmt::Display + Input,
    <I as Input>::Item: AsChar,
>>>>>>> a20562c1
{
    type Iter = ExpressionIter<I>;

    fn into_regex_char_iter(self) -> Self::Iter {
        let into_regex_char_iter: fn(_) -> _ =
            IntoRegexCharIter::into_regex_char_iter;

        iter::once(Ok('^'))
            .chain(self.0.into_iter().flat_map(into_regex_char_iter))
            .chain(iter::once(Ok('$')))
    }
}

// TODO: Replace with TAIT, once stabilized:
//       https://github.com/rust-lang/rust/issues/63063
/// [`IntoRegexCharIter::Iter`] for an [`Expression`].
type ExpressionIter<I> = iter::Chain<
    iter::Chain<
        iter::Once<Result<char, ParameterError<I>>>,
        iter::FlatMap<
            vec::IntoIter<SingleExpression<I>>,
            <SingleExpression<I> as IntoRegexCharIter<I>>::Iter,
            fn(
                SingleExpression<I>,
            )
                -> <SingleExpression<I> as IntoRegexCharIter<I>>::Iter,
        >,
    >,
    iter::Once<Result<char, ParameterError<I>>>,
>;

impl<I> IntoRegexCharIter<I> for SingleExpression<I>
where
<<<<<<< HEAD
    Input: Clone + Display + InputIter,
    <Input as InputIter>::Item: AsChar,
=======
    I: Clone + fmt::Display + Input,
    <I as Input>::Item: AsChar,
>>>>>>> a20562c1
{
    type Iter = SingleExpressionIter<I>;

    fn into_regex_char_iter(self) -> Self::Iter {
        use Either::{Left, Right};

        let ok: fn(_) -> _ = Ok;
        let as_char: fn(_) -> _ = AsChar::as_char;

        match self {
            Self::Alternation(alt) => Left(alt.into_regex_char_iter()),
            Self::Optional(opt) => Right(Left(opt.into_regex_char_iter())),
            Self::Parameter(p) => Right(Right(Left(p.into_regex_char_iter()))),
            Self::Text(t) | Self::Whitespaces(t) => Right(Right(Right(
                EscapeForRegex::new(t.iter_elements().map(as_char)).map(ok),
            ))),
        }
    }
}

// TODO: Replace with TAIT, once stabilized:
//       https://github.com/rust-lang/rust/issues/63063
/// [`IntoRegexCharIter::Iter`] for a [`SingleExpression`].
type SingleExpressionIter<I> = Either<
    <Alternation<I> as IntoRegexCharIter<I>>::Iter,
    Either<
        <Optional<I> as IntoRegexCharIter<I>>::Iter,
        Either<
            <Parameter<I> as IntoRegexCharIter<I>>::Iter,
            iter::Map<
                EscapeForRegex<
                    iter::Map<
                        <I as Input>::Iter,
                        fn(<I as Input>::Item) -> char,
                    >,
                >,
                MapOkChar<I>,
            >,
        >,
    >,
>;

impl<I> IntoRegexCharIter<I> for Alternation<I>
where
<<<<<<< HEAD
    Input: Display + InputIter,
    <Input as InputIter>::Item: AsChar,
=======
    I: fmt::Display + Input,
    <I as Input>::Item: AsChar,
>>>>>>> a20562c1
{
    type Iter = AlternationIter<I>;

    fn into_regex_char_iter(self) -> Self::Iter {
        let ok: fn(_) -> _ = Ok;
        let single_alt: fn(SingleAlternation<I>) -> _ = |alt| {
            let into_regex_char_iter: fn(_) -> _ =
                IntoRegexCharIter::into_regex_char_iter;

            alt.into_iter()
                .flat_map(into_regex_char_iter)
                .chain(iter::once(Ok('|')))
        };

        "(?:"
            .chars()
            .map(ok)
            .chain(SkipLast::new(self.0.into_iter().flat_map(single_alt)))
            .chain(iter::once(Ok(')')))
    }
}

// TODO: Replace with TAIT, once stabilized:
//       https://github.com/rust-lang/rust/issues/63063
/// [`IntoRegexCharIter::Iter`] for an [`Alternation`].
type AlternationIter<I> = iter::Chain<
    iter::Chain<
        iter::Map<str::Chars<'static>, MapOkChar<I>>,
        SkipLast<
            iter::FlatMap<
                vec::IntoIter<SingleAlternation<I>>,
                AlternationIterInner<I>,
                fn(SingleAlternation<I>) -> AlternationIterInner<I>,
            >,
        >,
    >,
    iter::Once<Result<char, ParameterError<I>>>,
>;

// TODO: Replace with TAIT, once stabilized:
//       https://github.com/rust-lang/rust/issues/63063
/// Inner type of [`AlternationIter`].
type AlternationIterInner<I> = iter::Chain<
    iter::FlatMap<
        vec::IntoIter<Alternative<I>>,
        <Alternative<I> as IntoRegexCharIter<I>>::Iter,
        fn(Alternative<I>) -> <Alternative<I> as IntoRegexCharIter<I>>::Iter,
    >,
    iter::Once<Result<char, ParameterError<I>>>,
>;

impl<I> IntoRegexCharIter<I> for Alternative<I>
where
<<<<<<< HEAD
    Input: Display + InputIter,
    <Input as InputIter>::Item: AsChar,
=======
    I: fmt::Display + Input,
    <I as Input>::Item: AsChar,
>>>>>>> a20562c1
{
    type Iter = AlternativeIter<I>;

    fn into_regex_char_iter(self) -> Self::Iter {
        use Either::{Left, Right};

        let as_char: fn(<I as Input>::Item) -> char = AsChar::as_char;

        match self {
            Self::Optional(opt) => Left(opt.into_regex_char_iter()),
            Self::Text(text) => Right(
                EscapeForRegex::new(text.iter_elements().map(as_char)).map(Ok),
            ),
        }
    }
}

// TODO: Replace with TAIT, once stabilized:
//       https://github.com/rust-lang/rust/issues/63063
/// [`IntoRegexCharIter::Iter`] for an [`Alternative`].
type AlternativeIter<I> = Either<
    <Optional<I> as IntoRegexCharIter<I>>::Iter,
    iter::Map<
        EscapeForRegex<
            iter::Map<<I as Input>::Iter, fn(<I as Input>::Item) -> char>,
        >,
        MapOkChar<I>,
    >,
>;

impl<I> IntoRegexCharIter<I> for Optional<I>
where
<<<<<<< HEAD
    Input: Display + InputIter,
    <Input as InputIter>::Item: AsChar,
=======
    I: fmt::Display + Input,
    <I as Input>::Item: AsChar,
>>>>>>> a20562c1
{
    type Iter = OptionalIter<I>;

    fn into_regex_char_iter(self) -> Self::Iter {
        let as_char: fn(<I as Input>::Item) -> char = AsChar::as_char;

        "(?:"
            .chars()
            .chain(EscapeForRegex::new(self.0.iter_elements().map(as_char)))
            .chain(")?".chars())
            .map(Ok)
    }
}

// TODO: Replace with TAIT, once stabilized:
//       https://github.com/rust-lang/rust/issues/63063
/// [`IntoRegexCharIter::Iter`] for an [`Optional`].
type OptionalIter<I> = iter::Map<
    iter::Chain<
        iter::Chain<
            str::Chars<'static>,
            EscapeForRegex<
                iter::Map<<I as Input>::Iter, fn(<I as Input>::Item) -> char>,
            >,
        >,
        str::Chars<'static>,
    >,
    MapOkChar<I>,
>;

/// Function pointer describing [`Ok`].
type MapOkChar<I> = fn(char) -> Result<char, ParameterError<I>>;

impl<I> IntoRegexCharIter<I> for Parameter<I>
where
<<<<<<< HEAD
    Input: Clone + Display + InputIter,
    <Input as InputIter>::Item: AsChar,
=======
    I: Clone + fmt::Display + Input,
    <I as Input>::Item: AsChar,
>>>>>>> a20562c1
{
    type Iter = ParameterIter<I>;

    fn into_regex_char_iter(self) -> Self::Iter {
        use Either::{Left, Right};

        let eq = |i: &I, str: &str| {
            i.iter_elements().map(AsChar::as_char).eq(str.chars())
        };

        if eq(&self.input, "int") {
            Left(Left(r"((?:-?\d+)|(?:\d+))".chars().map(Ok)))
        } else if eq(&self.input, "float") {
            // Regex in other implementations has lookaheads. As `regex` crate
            // doesn't support them, we use `f32`/`f64` grammar instead:
            // https://doc.rust-lang.org/stable/std/primitive.f64.html#grammar
            // Provided grammar is a superset of the original one:
            // - supports `e` as exponent in addition to `E`
            // - supports trailing comma: `1.`
            // - supports `inf` and `NaN`
            Left(Left(
                "([+-]?(?:inf\
                         |NaN\
                         |(?:\\d+|\\d+\\.\\d*|\\d*\\.\\d+)(?:[eE][+-]?\\d+)?\
                       ))"
                .chars()
                .map(Ok),
            ))
        } else if eq(&self.input, "word") {
            Left(Left(r"([^\s]+)".chars().map(Ok)))
        } else if eq(&self.input, "string") {
            Left(Right(
                OwnedChars::new(format!(
                    "(?:\
                      \"(?P<__{id}_0>[^\"\\\\]*(?:\\\\.[^\"\\\\]*)*)\"\
                      |'(?P<__{id}_1>[^'\\\\]*(?:\\\\.[^'\\\\]*)*)'\
                    )",
                    id = self.id,
                ))
                .map(Ok),
            ))
        } else if eq(&self.input, "") {
            Left(Left("(.*)".chars().map(Ok)))
        } else {
            Right(iter::once(Err(ParameterError::NotFound(self.input))))
        }
    }
}

// TODO: Replace with TAIT, once stabilized:
//       https://github.com/rust-lang/rust/issues/63063
/// [`IntoRegexCharIter::Iter`] for a [`Parameter`].
type ParameterIter<I> = Either<
    Either<
        iter::Map<
            str::Chars<'static>,
            fn(char) -> Result<char, ParameterError<I>>,
        >,
        iter::Map<OwnedChars, fn(char) -> Result<char, ParameterError<I>>>,
    >,
    iter::Once<Result<char, ParameterError<I>>>,
>;

/// [`Iterator`] for skipping a last [`Item`].
///
/// [`Item`]: Iterator::Item
#[derive(Debug)]
pub struct SkipLast<Iter: Iterator> {
    /// Inner [`Iterator`] to skip the last [`Item`] from.
    ///
    /// [`Item`]: Iterator::Item
    iter: iter::Peekable<Iter>,
}

impl<Iter> Clone for SkipLast<Iter>
where
    Iter: Clone + Iterator,
    Iter::Item: Clone,
{
    fn clone(&self) -> Self {
        Self {
            iter: self.iter.clone(),
        }
    }
}

impl<Iter: Iterator> SkipLast<Iter> {
    /// Creates a new [`SkipLast`] [`Iterator`].
    pub fn new(iter: Iter) -> Self {
        Self {
            iter: iter.peekable(),
        }
    }
}

impl<Iter> Iterator for SkipLast<Iter>
where
    Iter: Iterator,
{
    type Item = Iter::Item;

    fn next(&mut self) -> Option<Self::Item> {
        let next = self.iter.next();
        (self.iter.peek().is_some()).then_some(next).flatten()
    }
}

// TODO: Make private, once TAIT stabilized:
//       https://github.com/rust-lang/rust/issues/63063
/// Like [`str::Chars`] [`Iterator`], but owns its [`String`].
#[derive(Clone, Debug)]
pub struct OwnedChars {
    /// Iterated [`String`].
    str: String,

    /// Current char number.
    cur: usize,
}

impl OwnedChars {
    /// Creates a new [`OwnedChars`] [`Iterator`].
    #[must_use]
    pub const fn new(str: String) -> Self {
        Self { str, cur: 0 }
    }
}

impl Iterator for OwnedChars {
    type Item = char;

    fn next(&mut self) -> Option<Self::Item> {
        let char = self.str.chars().nth(self.cur)?;
        self.cur += 1;
        Some(char)
    }
}

/// [`Iterator`] for escaping `^`, `$`, `[`, `]`, `(`, `)`, `{`, `}`, `.`, `|`,
/// `?`, `*`, `+` with `\`, and removing it for other [`char`]s.
///
/// # Example
///
/// ```rust
/// # use cucumber_expressions::expand::EscapeForRegex;
/// #
/// assert_eq!(
///     EscapeForRegex::new("\\\\text\\ (\\)\\".chars()).collect::<String>(),
///     "\\\\text \\(\\)",
/// );
/// ```
#[derive(Clone, Debug)]
pub struct EscapeForRegex<Iter: Iterator> {
    /// Inner [`Iterator`] for escaping.
    iter: iter::Peekable<Iter>,

    /// [`Item`] that was escaped.
    ///
    /// [`Item`]: Iterator::Item
    was_escaped: Option<Iter::Item>,
}

impl<Iter: Iterator> EscapeForRegex<Iter> {
    /// Creates a new [`EscapeForRegex`] [`Iterator`].
    pub fn new(iter: Iter) -> Self {
        Self {
            iter: iter.peekable(),
            was_escaped: None,
        }
    }
}

impl<Iter> Iterator for EscapeForRegex<Iter>
where
    Iter: Iterator<Item = char>,
{
    type Item = char;

    fn next(&mut self) -> Option<Self::Item> {
        let should_be_escaped = |c| "^$[]()\\{}.|?*+".contains(c);

        if self.was_escaped.is_some() {
            return self.was_escaped.take();
        }

        loop {
            return match self.iter.next() {
                Some('\\') => {
                    let c = *self.iter.peek()?;
                    if should_be_escaped(c) {
                        self.was_escaped = self.iter.next();
                        Some('\\')
                    } else {
                        continue;
                    }
                }
                Some(c) if should_be_escaped(c) => {
                    self.was_escaped = Some(c);
                    Some('\\')
                }
                Some(c) => Some(c),
                None => None,
            };
        }
    }
}

// All test examples from: <https://git.io/J159G>
// Naming of test cases is preserved.
#[cfg(test)]
mod spec {
    use super::{Error, Expression, ParameterError};

    #[test]
    fn alternation_with_optional() {
        let expr = Expression::regex("a/b(c)")
            .unwrap_or_else(|e| panic!("failed: {e}"));

        assert_eq!(expr.as_str(), "^(?:a|b(?:c)?)$");
    }

    #[test]
    fn alternation() {
        let expr = Expression::regex("a/b c/d/e")
            .unwrap_or_else(|e| panic!("failed: {e}"));

        assert_eq!(expr.as_str(), "^(?:a|b) (?:c|d|e)$");
        assert!(expr.is_match("a c"));
        assert!(expr.is_match("b e"));
        assert!(!expr.is_match("c e"));
        assert!(!expr.is_match("a"));
        assert!(!expr.is_match("a "));
    }

    #[test]
    fn empty() {
        let expr =
            Expression::regex("").unwrap_or_else(|e| panic!("failed: {e}"));

        assert_eq!(expr.as_str(), "^$");
        assert!(expr.is_match(""));
        assert!(!expr.is_match("a"));
    }

    #[test]
    fn escape_regex_characters() {
        let expr = Expression::regex(r"^$[]\()\{}\\.|?*+")
            .unwrap_or_else(|e| panic!("failed: {e}"));

        assert_eq!(expr.as_str(), r"^\^\$\[\]\(\)\{\}\\\.\|\?\*\+$");
        assert!(expr.is_match("^$[](){}\\.|?*+"));
    }

    #[test]
    fn optional() {
        let expr =
            Expression::regex("(a)").unwrap_or_else(|e| panic!("failed: {e}"));

        assert_eq!(expr.as_str(), "^(?:a)?$");
        assert!(expr.is_match(""));
        assert!(expr.is_match("a"));
        assert!(!expr.is_match("b"));
    }

    #[test]
    fn parameter_int() {
        let expr = Expression::regex("{int}")
            .unwrap_or_else(|e| panic!("failed: {e}"));

        assert_eq!(expr.as_str(), "^((?:-?\\d+)|(?:\\d+))$");
        assert!(expr.is_match("123"));
        assert!(expr.is_match("-123"));
        assert!(!expr.is_match("+123"));
        assert!(!expr.is_match("123."));
    }

    #[test]
    fn parameter_float() {
        let expr = Expression::regex("{float}")
            .unwrap_or_else(|e| panic!("failed: {e}"));

        assert_eq!(
            expr.as_str(),
            "^([+-]?(?:inf\
                      |NaN\
                      |(?:\\d+|\\d+\\.\\d*|\\d*\\.\\d+)(?:[eE][+-]?\\d+)?\
                    ))$",
        );
        assert!(expr.is_match("+1"));
        assert!(expr.is_match(".1"));
        assert!(expr.is_match("-.1"));
        assert!(expr.is_match("-1."));
        assert!(expr.is_match("-1.1E+1"));
        assert!(expr.is_match("-inf"));
        assert!(expr.is_match("NaN"));
    }

    #[test]
    fn parameter_word() {
        let expr = Expression::regex("{word}")
            .unwrap_or_else(|e| panic!("failed: {e}"));

        assert_eq!(expr.as_str(), "^([^\\s]+)$");
        assert!(expr.is_match("test"));
        assert!(expr.is_match("\"test\""));
        assert!(!expr.is_match("with space"));
    }

    #[test]
    fn parameter_string() {
        let expr = Expression::regex("{string}")
            .unwrap_or_else(|e| panic!("failed: {e}"));

        assert_eq!(
            expr.as_str(),
            "^(?:\
                \"(?P<__0_0>[^\"\\\\]*(?:\\\\.[^\"\\\\]*)*)\"\
                |'(?P<__0_1>[^'\\\\]*(?:\\\\.[^'\\\\]*)*)'\
             )$",
        );
        assert!(expr.is_match("\"\""));
        assert!(expr.is_match("''"));
        assert!(expr.is_match("'with \"'"));
        assert!(expr.is_match("\"with '\""));
        assert!(expr.is_match("\"with \\\" escaped\""));
        assert!(expr.is_match("'with \\' escaped'"));
        assert!(!expr.is_match("word"));
    }

    #[test]
    fn multiple_string_parameters() {
        let expr = Expression::regex("{string} {string}")
            .unwrap_or_else(|e| panic!("failed: {e}"));

        assert_eq!(
            expr.as_str(),
            "^(?:\
                \"(?P<__0_0>[^\"\\\\]*(?:\\\\.[^\"\\\\]*)*)\"\
                |'(?P<__0_1>[^'\\\\]*(?:\\\\.[^'\\\\]*)*)'\
              ) (?:\
                \"(?P<__1_0>[^\"\\\\]*(?:\\\\.[^\"\\\\]*)*)\"\
                |'(?P<__1_1>[^'\\\\]*(?:\\\\.[^'\\\\]*)*)'\
              )$",
        );
        assert!(expr.is_match("\"\" ''"));
        assert!(expr.is_match("'' \"\""));
        assert!(expr.is_match("'with \"' \"\""));
        assert!(expr.is_match("\"with '\" '\"'"));
        assert!(expr.is_match("\"with \\\" escaped\" 'with \\' escaped'"));
        assert!(expr.is_match("'with \\' escaped' \"with \\\" escaped\""));
    }

    #[test]
    fn parameter_all() {
        let expr =
            Expression::regex("{}").unwrap_or_else(|e| panic!("failed: {e}"));

        assert_eq!(expr.as_str(), "^(.*)$");
        assert!(expr.is_match("anything matches"));
    }

    #[test]
    fn text() {
        let expr =
            Expression::regex("a").unwrap_or_else(|e| panic!("failed: {e}"));

        assert_eq!(expr.as_str(), "^a$");
        assert!(expr.is_match("a"));
        assert!(!expr.is_match("b"));
        assert!(!expr.is_match("ab"));
    }

    #[test]
    fn unicode() {
        let expr = Expression::regex("Привет, Мир(ы)!")
            .unwrap_or_else(|e| panic!("failed: {e}"));

        assert_eq!(expr.as_str(), "^Привет, Мир(?:ы)?!$");
        assert!(expr.is_match("Привет, Мир!"));
        assert!(expr.is_match("Привет, Миры!"));
        assert!(!expr.is_match("Hello world"));
    }

    #[test]
    fn unknown_parameter() {
        match Expression::regex("{custom}").unwrap_err() {
            Error::Expansion(ParameterError::NotFound(not_found)) => {
                assert_eq!(*not_found, "custom");
            }
            e @ (Error::Parsing(_) | Error::Regex(_) | Error::Expansion(_)) => {
                panic!("wrong err: {e}");
            }
        }
    }
}<|MERGE_RESOLUTION|>--- conflicted
+++ resolved
@@ -192,15 +192,9 @@
 /// [0]: https://github.com/cucumber/cucumber-expressions#readme
 /// [1]: https://git.io/J159T
 /// [AST]: https://en.wikipedia.org/wiki/Abstract_syntax_tree
-<<<<<<< HEAD
 pub trait IntoRegexCharIter<Input: Display> {
     /// Type of [`Iterator`] performing the expansion.
     type Iter: Iterator<Item = Result<char, ParameterError<Input>>>;
-=======
-pub trait IntoRegexCharIter<I: fmt::Display> {
-    /// Type of an [`Iterator`] performing the expansion.
-    type Iter: Iterator<Item = Result<char, ParameterError<I>>>;
->>>>>>> a20562c1
 
     /// Consumes this [AST] element returning an [`Iterator`] over [`char`]s
     /// transformable into a [`Regex`].
@@ -211,13 +205,8 @@
 
 impl<I> IntoRegexCharIter<I> for Expression<I>
 where
-<<<<<<< HEAD
-    Input: Clone + Display + InputIter,
-    <Input as InputIter>::Item: AsChar,
-=======
-    I: Clone + fmt::Display + Input,
+    I: Clone + Display + Input,
     <I as Input>::Item: AsChar,
->>>>>>> a20562c1
 {
     type Iter = ExpressionIter<I>;
 
@@ -251,13 +240,8 @@
 
 impl<I> IntoRegexCharIter<I> for SingleExpression<I>
 where
-<<<<<<< HEAD
-    Input: Clone + Display + InputIter,
-    <Input as InputIter>::Item: AsChar,
-=======
-    I: Clone + fmt::Display + Input,
+    I: Clone + Display + Input,
     <I as Input>::Item: AsChar,
->>>>>>> a20562c1
 {
     type Iter = SingleExpressionIter<I>;
 
@@ -302,13 +286,8 @@
 
 impl<I> IntoRegexCharIter<I> for Alternation<I>
 where
-<<<<<<< HEAD
-    Input: Display + InputIter,
-    <Input as InputIter>::Item: AsChar,
-=======
-    I: fmt::Display + Input,
+    I: Display + Input,
     <I as Input>::Item: AsChar,
->>>>>>> a20562c1
 {
     type Iter = AlternationIter<I>;
 
@@ -362,13 +341,8 @@
 
 impl<I> IntoRegexCharIter<I> for Alternative<I>
 where
-<<<<<<< HEAD
-    Input: Display + InputIter,
-    <Input as InputIter>::Item: AsChar,
-=======
-    I: fmt::Display + Input,
+    I: Display + Input,
     <I as Input>::Item: AsChar,
->>>>>>> a20562c1
 {
     type Iter = AlternativeIter<I>;
 
@@ -401,13 +375,8 @@
 
 impl<I> IntoRegexCharIter<I> for Optional<I>
 where
-<<<<<<< HEAD
-    Input: Display + InputIter,
-    <Input as InputIter>::Item: AsChar,
-=======
-    I: fmt::Display + Input,
+    I: Display + Input,
     <I as Input>::Item: AsChar,
->>>>>>> a20562c1
 {
     type Iter = OptionalIter<I>;
 
@@ -443,13 +412,8 @@
 
 impl<I> IntoRegexCharIter<I> for Parameter<I>
 where
-<<<<<<< HEAD
-    Input: Clone + Display + InputIter,
-    <Input as InputIter>::Item: AsChar,
-=======
-    I: Clone + fmt::Display + Input,
+    I: Clone + Display + Input,
     <I as Input>::Item: AsChar,
->>>>>>> a20562c1
 {
     type Iter = ParameterIter<I>;
 
