--- conflicted
+++ resolved
@@ -27,16 +27,9 @@
 nom = "7.0"
 nom_locate = "4.0"
 
-# TODO: remove once https://github.com/JelteF/derive_more/pull/175 is merged.
-syn = "1.0.81"
-
 # "expand-into-regex" feature dependencies
 either = { version = "1.6.1", optional = true }
-<<<<<<< HEAD
 regex = { version = "1.5.4", optional = true }
 
 # TODO: Remove once `derive_more` 0.99.17 is released.
-syn = "1.0.81"
-=======
-regex = { version = "1.5.4", optional = true }
->>>>>>> c2ae7161
+syn = "1.0.81"