name: CI

on:
  push:
    branches: ["main"]
    tags: ["v*"]
  pull_request:
    branches: ["main"]

concurrency:
  group: ${{ github.workflow }}-${{ github.ref }}
  cancel-in-progress: true

env:
  RUST_BACKTRACE: 1

jobs:

  ##########################
  # Linting and formatting #
  ##########################

  clippy:
    runs-on: ubuntu-latest
    steps:
      - uses: actions/checkout@v4
      - uses: dtolnay/rust-toolchain@v1
        with:
          toolchain: stable
          components: clippy

      - run: make cargo.lint

  rustfmt:
    runs-on: ubuntu-latest
    steps:
      - uses: actions/checkout@v4
      - uses: dtolnay/rust-toolchain@v1
        with:
          toolchain: nightly
          components: rustfmt

      - run: make cargo.fmt check=yes




  ###########
  # Testing #
  ###########

  feature:
    strategy:
      fail-fast: false
      matrix:
        feature:
          - <none>
          - into-regex
    runs-on: ubuntu-latest
    steps:
      - uses: actions/checkout@v4
      - uses: dtolnay/rust-toolchain@v1
        with:
          toolchain: nightly
      - uses: dtolnay/rust-toolchain@v1
        with:
          toolchain: stable

      - run: cargo +nightly update -Z minimal-versions

      - run: cargo check -p cucumber-expressions --no-default-features
                   ${{ (matrix.feature != '<none>'
                        && format('--features {0}', matrix.feature))
                    ||     '' }}
        env:
          RUSTFLAGS: -D warnings

  fuzz:
    strategy:
      fail-fast: false
      matrix:
        target:
          - alternation
          - expression
          - into-regex
          - optional
          - parameter
    runs-on: ubuntu-latest
    steps:
      - uses: actions/checkout@v4
      - uses: dtolnay/rust-toolchain@v1
        with:
          toolchain: nightly

      - run: cargo install cargo-fuzz

      - run: make cargo.fuzz target=${{ matrix.target }} time=60

  msrv:
    name: MSRV
    strategy:
      fail-fast: false
      matrix:
<<<<<<< HEAD
        msrv: ["1.75.0"]
=======
        msrv: ["1.81.0"]
>>>>>>> a20562c1
        os: ["ubuntu", "macOS", "windows"]
    runs-on: ${{ matrix.os }}-latest
    steps:
      - uses: actions/checkout@v4
      - uses: dtolnay/rust-toolchain@v1
        with:
          toolchain: nightly
      - uses: dtolnay/rust-toolchain@v1
        with:
          toolchain: ${{ matrix.msrv }}

      - run: cargo +nightly update -Z minimal-versions

      - run: make test.cargo

  test:
    strategy:
      fail-fast: false
      matrix:
        toolchain: ["stable", "beta", "nightly"]
        os: ["ubuntu", "macOS", "windows"]
    runs-on: ${{ matrix.os }}-latest
    steps:
      - uses: actions/checkout@v4
      - uses: dtolnay/rust-toolchain@v1
        with:
          toolchain: ${{ matrix.toolchain }}
          components: rust-src

      - run: cargo install cargo-careful
        if: ${{ matrix.toolchain == 'nightly' }}

      - run: make test.cargo
                  careful=${{ (matrix.toolchain == 'nightly' && 'yes')
                           ||                                   'no' }}




  #################
  # Documentation #
  #################

  rustdoc:
    runs-on: ubuntu-latest
    steps:
      - uses: actions/checkout@v4
      - uses: dtolnay/rust-toolchain@v1
        with:
          toolchain: nightly

      - run: make cargo.doc private=yes docsrs=yes open=no
        env:
          RUSTFLAGS: -D warnings




  #############
  # Releasing #
  #############

  publish:
    name: publish (crates.io)
    if: ${{ startsWith(github.ref, 'refs/tags/v') }}
    needs: ["release-github"]
    runs-on: ubuntu-latest
    steps:
      - uses: actions/checkout@v4
      - uses: dtolnay/rust-toolchain@v1
        with:
          toolchain: stable

      - run: cargo publish -p cucumber-expressions
        env:
          CARGO_REGISTRY_TOKEN: ${{ secrets.CRATESIO_TOKEN }}

  release-github:
    name: release (GitHub)
    if: ${{ startsWith(github.ref, 'refs/tags/v') }}
    needs:
      - clippy
      - feature
      - fuzz
      - msrv
      - rustdoc
      - rustfmt
      - test
    runs-on: ubuntu-latest
    steps:
      - uses: actions/checkout@v4

      - name: Parse release version
        id: release
        run: echo "version=${GITHUB_REF#refs/tags/v}"
             >> $GITHUB_OUTPUT
      - name: Verify release version matches Cargo manifest
        run: |
          test "${{ steps.release.outputs.version }}" \
            == "$(grep -m1 'version = "' Cargo.toml | cut -d '"' -f2)"

      - name: Parse CHANGELOG link
        id: changelog
        run: echo "link=${{ github.server_url }}/${{ github.repository }}/blob/v${{ steps.release.outputs.version }}/CHANGELOG.md#$(sed -n '/^## \[${{ steps.release.outputs.version }}\]/{s/^## \[\(.*\)\][^0-9]*\([0-9].*\)/\1--\2/;s/[^0-9a-z-]*//g;p;}' CHANGELOG.md)"
             >> $GITHUB_OUTPUT

      - name: Create GitHub release
        uses: softprops/action-gh-release@v1
        with:
          name: ${{ steps.release.outputs.version }}
          body: |
            [API docs](https://docs.rs/cucumber-expressions/${{ steps.release.outputs.version }})
            [Changelog](${{ steps.changelog.outputs.link }})
          prerelease: ${{ contains(steps.release.outputs.version, '-') }}<|MERGE_RESOLUTION|>--- conflicted
+++ resolved
@@ -101,11 +101,7 @@
     strategy:
       fail-fast: false
       matrix:
-<<<<<<< HEAD
-        msrv: ["1.75.0"]
-=======
         msrv: ["1.81.0"]
->>>>>>> a20562c1
         os: ["ubuntu", "macOS", "windows"]
     runs-on: ${{ matrix.os }}-latest
     steps:
